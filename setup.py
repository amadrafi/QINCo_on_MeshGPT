--- conflicted
+++ resolved
@@ -20,6 +20,7 @@
     'mesh generation'
   ],
   install_requires=[
+    'matplotlib',
     'accelerate>=0.25.0',
     'huggingface_hub>=0.21.4',
     'beartype',
@@ -33,13 +34,7 @@
     'jaxtyping',
     'local-attention>=1.9.0',
     'numpy',
-<<<<<<< HEAD
-    'matplotlib',
-    'pytorch-custom-utils>=0.0.20',
-=======
     'pytorch-custom-utils>=0.0.9',
-    'rotary-embedding-torch>=0.6.4',
->>>>>>> 1b244c63
     'taylor-series-linear-attention>=0.1.6',
     'torch>=2.1',
     'torch_geometric',
